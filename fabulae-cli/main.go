--- conflicted
+++ resolved
@@ -287,13 +287,10 @@
 		{
 			Category:  genai.HarmCategoryDangerousContent,
 			Threshold: genai.HarmBlockNone,
-<<<<<<< HEAD
 		},
 		{
 			Category:  genai.HarmCategoryHateSpeech,
 			Threshold: genai.HarmBlockNone,
-=======
->>>>>>> 6c1df9aa
 		},
 	}
 
